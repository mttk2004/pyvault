--- conflicted
+++ resolved
@@ -48,12 +48,6 @@
     background_secondary="#1c1c1c",
     background_tertiary="#232323",
 
-<<<<<<< HEAD
-    # Surfaces
-    surface_primary="#1c1c1c",
-    surface_secondary="#33373a",
-    surface_tertiary="#4f5458",
-=======
 # Light Theme Palette
 LIGHT_PALETTE = ColorPalette(
     # Primary (Blue)
@@ -134,7 +128,6 @@
     shadow="rgba(0, 0, 0, 0.1)",
     overlay="rgba(0, 0, 0, 0.6)"
 )
->>>>>>> c7576d6e
 
     # Text
     text_primary="#ffffff",
