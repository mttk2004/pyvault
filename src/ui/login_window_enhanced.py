--- conflicted
+++ resolved
@@ -7,10 +7,6 @@
     QApplication, QWidget, QVBoxLayout, QHBoxLayout, QLabel, 
     QLineEdit, QPushButton, QFrame, QSpacerItem, QSizePolicy, QProgressBar
 )
-<<<<<<< HEAD
-from PySide6.QtCore import Signal, Slot, Qt
-from PySide6.QtGui import QPixmap
-=======
 from PySide6.QtCore import (
     Signal, Slot, Qt, QTimer, QPropertyAnimation, QEasingCurve, 
     QSequentialAnimationGroup, QParallelAnimationGroup, QRect
@@ -80,7 +76,6 @@
         self.is_hovered = False
         self.style().unpolish(self)
         self.style().polish(self)
->>>>>>> c7576d6e
 
 from .design_system import tokens, get_global_stylesheet
 from .toast_notification import show_error_toast
@@ -236,12 +231,8 @@
         password = self.password_input.text()
         
         if not password:
-<<<<<<< HEAD
-            show_error_toast("Password cannot be empty.", parent=self)
-=======
             self.show_error("Password cannot be empty")
             self.password_input.shake()
->>>>>>> c7576d6e
             return
             
         if self.vault_exists:
@@ -249,31 +240,15 @@
         else:
             confirm_password = self.confirm_password_input.text()
             if password != confirm_password:
-<<<<<<< HEAD
-                show_error_toast("Passwords do not match.", parent=self)
-=======
                 self.show_error("Passwords do not match")
                 self.confirm_password_input.shake()
->>>>>>> c7576d6e
                 return
             if len(password) < 8:
-<<<<<<< HEAD
-                show_error_toast("Password must be at least 8 characters.", parent=self)
-=======
                 self.show_error("Password must be at least 8 characters long")
                 self.password_input.shake()
->>>>>>> c7576d6e
                 return
             self.unlocked.emit(password)
             
-<<<<<<< HEAD
-    def show_unlock_feedback(self, success: bool, message: str = ""):
-        """Show feedback for unlock attempts."""
-        if not success:
-            error_message = message or "Incorrect password."
-            show_error_toast(error_message, parent=self)
-
-=======
     def show_error(self, message: str):
         """Show error message using a toast notification."""
         show_error_toast(message, parent=self)
@@ -307,7 +282,6 @@
         else:
             super().keyPressEvent(event)
             
->>>>>>> c7576d6e
     def mousePressEvent(self, event):
         if event.button() == Qt.MouseButton.LeftButton:
             self.drag_start_position = event.globalPosition().toPoint()
