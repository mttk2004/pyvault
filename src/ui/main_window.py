"""
PyVault Main Window - V2 (Bitwarden Inspired)
A complete rewrite featuring a three-panel dark-themed layout.
"""

from PySide6.QtWidgets import (
    QApplication, QMainWindow, QWidget, QVBoxLayout, QHBoxLayout,
<<<<<<< HEAD
    QTableView, QPushButton, QHeaderView, QAbstractItemView,
    QLineEdit, QToolBar, QStatusBar, QSplitter, QListWidget,
    QListWidgetItem, QLabel, QFrame, QFormLayout, QSpacerItem,
    QSizePolicy
)
from PySide6.QtCore import Qt, Slot, Signal, QSize
from PySide6.QtGui import QIcon, QAction
=======
    QTableView, QPushButton,
    QHeaderView, QAbstractItemView, QLineEdit, QToolBar,
    QStatusBar, QMessageBox, QMenu, QSplitter, QListWidget, QListWidgetItem,
    QLabel, QFrame, QGroupBox, QScrollArea
)
from PySide6.QtCore import Qt, Slot, Signal, QTimer, QSize
from PySide6.QtGui import QAction, QKeySequence, QFont, QColor, QIcon
>>>>>>> c7576d6e

from .design_system import tokens, get_global_stylesheet
from .entry_dialog import EntryDialog
from .category_dialog import CategoryDialog
<<<<<<< HEAD
from .toast_notification import show_success_toast, show_warning_toast
from ..category_manager import CategoryManager
=======
from .toast_notification import show_success_toast, show_error_toast, show_warning_toast, show_info_toast
from ..category_manager import CategoryManager, Category
>>>>>>> c7576d6e
from .table_model import EntryTableModel

class MainWindow(QMainWindow):
    """The main application window with a three-panel layout."""

    data_changed = Signal()
    lock_requested = Signal()
    categories_changed = Signal()

    def __init__(self, category_manager=None):
        super().__init__()
        self.category_manager = category_manager or CategoryManager()
        self.vault_data = []
        self.filtered_data = []
        self.current_category_filter = "ALL"  # "ALL" or a category ID

        self.setWindowTitle("PyVault")
        self.setMinimumSize(900, 600)
        self.resize(1100, 700)

        self._setup_ui()
        self.setStyleSheet(get_global_stylesheet())
        self._update_detail_view(None) # Start with empty detail view

    def _setup_ui(self):
        """Setup the main UI components."""
        # --- Toolbar ---
        toolbar = QToolBar("Main Toolbar")
<<<<<<< HEAD
        toolbar.setIconSize(QSize(20, 20))
        self.addToolBar(toolbar)

=======
        toolbar.setMovable(False)
        toolbar.setIconSize(QSize(20, 20))
        toolbar.setStyleSheet("""
            QToolBar {
                background-color: #ffffff;
                border: none;
                border-bottom: 1px solid #e0e0e0;
                padding: 10px;
                spacing: 10px;
            }
            QToolButton {
                background-color: transparent;
                border: 1px solid transparent;
                border-radius: 6px;
                padding: 8px;
                font-size: 13px;
                font-weight: 500;
                color: #333333;
            }
            QToolButton:hover {
                background-color: #f5f5f5;
            }
            QToolButton:pressed {
                background-color: #e0e0e0;
            }
        """)
        self.addToolBar(toolbar)

        # Add Entry button
>>>>>>> c7576d6e
        add_action = QAction(QIcon("src/assets/icons/plus-circle.svg"), "Add Entry", self)
        add_action.triggered.connect(self._add_entry)
        toolbar.addAction(add_action)

<<<<<<< HEAD
        self.search_bar = QLineEdit()
        self.search_bar.setPlaceholderText("Search vault...")
        self.search_bar.textChanged.connect(self._filter_table)
        toolbar.addWidget(self.search_bar)

        spacer = QWidget()
        spacer.setSizePolicy(QSizePolicy.Policy.Expanding, QSizePolicy.Policy.Preferred)
        toolbar.addWidget(spacer)

=======
        # Edit Entry button
        edit_action = QAction(QIcon("src/assets/icons/edit.svg"), "Edit", self)
        edit_action.triggered.connect(self._edit_entry)
        toolbar.addAction(edit_action)

        # Delete Entry button
        delete_action = QAction(QIcon("src/assets/icons/trash-2.svg"), "Delete", self)
        delete_action.triggered.connect(self._delete_entry)
        toolbar.addAction(delete_action)

        toolbar.addSeparator()

        # Search bar
        self.search_bar = QLineEdit()
        self.search_bar.setPlaceholderText("Search...")
        self.search_bar.setMaximumWidth(250)
        self.search_bar.setStyleSheet("""
            QLineEdit {
                background-color: #f5f5f5;
                border: 1px solid #e0e0e0;
                border-radius: 6px;
                padding: 8px 12px;
                font-size: 13px;
                color: #333333;
            }
            QLineEdit:focus {
                border-color: #007aff;
                background-color: #ffffff;
            }
        """)
        self.search_bar.textChanged.connect(self._filter_table)
        toolbar.addWidget(self.search_bar)

        # Manage Categories button
        categories_action = QAction(QIcon("src/assets/icons/tag.svg"), "Categories", self)
        categories_action.triggered.connect(self._manage_categories)
        toolbar.addAction(categories_action)

        toolbar.addSeparator()

        # Lock button
>>>>>>> c7576d6e
        lock_action = QAction(QIcon("src/assets/icons/lock.svg"), "Lock Vault", self)
        lock_action.triggered.connect(self.lock_requested)
        toolbar.addAction(lock_action)

        # --- Central Widget (Splitter) ---
        self.splitter = QSplitter(Qt.Orientation.Horizontal)
<<<<<<< HEAD
        self.setCentralWidget(self.splitter)

        self.splitter.addWidget(self._create_left_panel())
        self.splitter.addWidget(self._create_middle_panel())
        self.splitter.addWidget(self._create_right_panel())
        
        self.splitter.setSizes([200, 300, 400]) # Initial sizes for panels
        self.splitter.setStretchFactor(1, 1) # Allow middle panel to stretch

    def _create_left_panel(self) -> QWidget:
        """Creates the left panel for categories."""
        panel = QWidget()
        layout = QVBoxLayout(panel)
        layout.setContentsMargins(tokens.spacing.sm, tokens.spacing.md, tokens.spacing.sm, tokens.spacing.md)
        layout.setSpacing(tokens.spacing.md)
=======
        main_layout.addWidget(self.splitter)
        
        # Create sidebar and main content
        self._setup_category_sidebar()
        self._setup_main_content()

    def _setup_category_sidebar(self):
        """Create the category sidebar."""
        sidebar = QWidget()
        sidebar.setFixedWidth(280)
        sidebar.setStyleSheet("""
            QWidget {
                background-color: #ffffff;
                border-right: 1px solid #e0e0e0;
            }
        """)
        
        sidebar_layout = QVBoxLayout(sidebar)
        sidebar_layout.setContentsMargins(20, 20, 20, 20)
        sidebar_layout.setSpacing(20)
        
        # Categories title
        title_label = QLabel("Categories")
        title_label.setStyleSheet("""
            font-size: 18px;
            font-weight: 600;
            color: #333333;
            padding-bottom: 10px;
        """)
        sidebar_layout.addWidget(title_label)
        
        # Category list
        self.category_list = QListWidget()
        self.category_list.setStyleSheet("""
            QListWidget {
                border: none;
                background-color: transparent;
                outline: none;
            }
            QListWidget::item {
                border-radius: 6px;
                padding: 12px 16px;
                margin: 2px 0;
                font-size: 14px;
            }
            QListWidget::item:hover {
                background-color: #f5f5f5;
            }
            QListWidget::item:selected {
                background-color: #e3f2fd;
                color: #007aff;
                font-weight: 500;
            }
        """)
        self.category_list.itemClicked.connect(self._on_category_filter_changed)
        sidebar_layout.addWidget(self.category_list)
        
        sidebar_layout.addStretch()
        
        self.splitter.addWidget(sidebar)
    
    def _setup_main_content(self):
        """Create the main content area."""
        content_widget = QWidget()
        self.layout = QVBoxLayout(content_widget)
        self.layout.setContentsMargins(20, 16, 20, 16)
        self.layout.setSpacing(16)
        
        # Add current view title
        self.view_title = QLabel("All Entries")
        self.view_title.setStyleSheet("""
            font-size: 24px;
            font-weight: 600;
            color: #333333;
            padding: 10px 0;
        """)
        self.layout.addWidget(self.view_title)
        
        self._setup_entries_table()
        
        self.splitter.addWidget(content_widget)
        
        # Set splitter proportions
        self.splitter.setSizes([280, 800])
    
    def _setup_entries_table(self):
        """Setup the entries table."""
        # Table for credentials
        self.table_view = QTableView()
        self.table_model = EntryTableModel(
            headers=["Category", "Service", "Username", "Password", "URL"],
            category_manager=self.category_manager
        )
        self.table_view.setModel(self.table_model)

        # Modern table styling
        self.table_view.setStyleSheet("""
            QTableView {
                background-color: #ffffff;
                border: 1px solid #e0e0e0;
                border-radius: 8px;
                gridline-color: #f5f5f5;
                selection-background-color: #e3f2fd;
                font-size: 13px;
            }
            QTableView::item {
                padding: 12px 8px;
                border: none;
            }
            QTableView::item:selected {
                background-color: #e3f2fd;
                color: #007aff;
            }
            QHeaderView::section {
                background-color: #f8f9fa;
                border: none;
                border-bottom: 2px solid #e0e0e0;
                padding: 12px 8px;
                font-weight: 600;
                font-size: 12px;
                color: #6c757d;
                text-transform: uppercase;
                letter-spacing: 0.5px;
            }
            QTableView::item:alternate {
                background-color: #f8f9fa;
            }
        """)

        # Style the table
        self.table_view.horizontalHeader().setSectionResizeMode(0, QHeaderView.ResizeMode.ResizeToContents)
        self.table_view.horizontalHeader().setSectionResizeMode(1, QHeaderView.ResizeMode.Stretch)
        self.table_view.horizontalHeader().setSectionResizeMode(2, QHeaderView.ResizeMode.Stretch)
        self.table_view.horizontalHeader().setSectionResizeMode(3, QHeaderView.ResizeMode.ResizeToContents)
        self.table_view.horizontalHeader().setSectionResizeMode(4, QHeaderView.ResizeMode.Stretch)

        self.table_view.setSelectionBehavior(QAbstractItemView.SelectionBehavior.SelectRows)
        self.table_view.setSelectionMode(QAbstractItemView.SelectionMode.SingleSelection)
        self.table_view.setEditTriggers(QAbstractItemView.EditTrigger.NoEditTriggers)
        self.table_view.verticalHeader().setVisible(False)
        self.table_view.setAlternatingRowColors(True)
        self.table_view.setShowGrid(False)

        # Context menu
        self.table_view.setContextMenuPolicy(Qt.ContextMenuPolicy.CustomContextMenu)
        self.table_view.customContextMenuRequested.connect(self._show_context_menu)

        # Double click to edit
        self.table_view.doubleClicked.connect(self._edit_entry)

        # Empty state label
        self.empty_state_label = QLabel(
            "No entries found. Click '+ Add Entry' to get started.",
            self.table_view
        )
        self.empty_state_label.setAlignment(Qt.AlignmentFlag.AlignCenter)
        self.empty_state_label.setStyleSheet("""
            font-size: 16px;
            color: #6c757d;
        """)
        self.empty_state_label.hide()

        self.layout.addWidget(self.table_view)

    def _setup_statusbar(self):
        """Creates the status bar."""
        self.statusbar = QStatusBar()
        self.statusbar.setStyleSheet("""
            QStatusBar {
                background-color: #f8f9fa;
                border-top: 1px solid #e0e0e0;
                color: #6c757d;
                font-size: 12px;
                padding: 4px 16px;
            }
        """)
        self.setStatusBar(self.statusbar)
        self.statusbar.showMessage("Ready | 0 entries")

    def _show_context_menu(self, position):
        """Shows context menu for table items."""
        menu = QMenu()
        menu.setStyleSheet("""
            QMenu {
                background-color: #ffffff;
                border: 1px solid #e0e0e0;
                border-radius: 8px;
                padding: 4px 0px;
            }
            QMenu::item {
                padding: 8px 16px;
                color: #333333;
                font-size: 13px;
            }
            QMenu::item:selected {
                background-color: #f5f5f5;
            }
            QMenu::separator {
                height: 1px;
                background-color: #e0e0e0;
                margin: 4px 8px;
            }
        """)

        edit_action = menu.addAction("Edit Entry")
        edit_action.triggered.connect(self._edit_entry)

        delete_action = menu.addAction("Delete Entry")
        delete_action.triggered.connect(self._delete_entry)

        menu.addSeparator()

        copy_user_action = menu.addAction("Copy Username")
        copy_user_action.triggered.connect(self._copy_username)

        copy_pass_action = menu.addAction("Copy Password")
        copy_pass_action.triggered.connect(self._copy_password)

        copy_url_action = menu.addAction("Copy URL")
        copy_url_action.triggered.connect(self._copy_url)
        
        menu.addSeparator()
        
        # Category submenu
        category_menu = menu.addMenu("Move to Category")
        categories = self.category_manager.get_all_categories()
        for category in categories:
            category_action = category_menu.addAction(category.name)
            category_action.triggered.connect(lambda checked, cat_id=category.id: self._move_entry_to_category(cat_id))

        menu.exec(self.table_view.viewport().mapToGlobal(position))

    @Slot()
    def _add_entry(self):
        """Opens dialog to add a new entry."""
        dialog = EntryDialog(self, category_manager=self.category_manager)
        dialog.entry_saved.connect(self._save_new_entry)
        dialog.exec()

    @Slot()
    def _edit_entry(self):
        """Opens dialog to edit selected entry."""
        selected_row = self.table_view.currentIndex().row()
        if selected_row < 0:
            show_warning_toast("Please select an entry to edit.", parent=self)
            return

        entry_data = self.filtered_data[selected_row]
        original_row = self.vault_data.index(entry_data)

        dialog = EntryDialog(self, entry_data=entry_data, category_manager=self.category_manager)
        dialog.entry_saved.connect(lambda updated_entry: self._save_edited_entry(original_row, updated_entry))
        dialog.exec()

    @Slot()
    def _delete_entry(self):
        """Deletes the selected entry."""
        selected_row = self.table_view.currentIndex().row()
        if selected_row < 0:
            show_warning_toast("Please select an entry to delete.", parent=self)
            return

        entry_data = self.filtered_data[selected_row]
        original_row = self.vault_data.index(entry_data)
        
        entry = self.vault_data[original_row]
        reply = QMessageBox.question(
            self, "Confirm Delete",
            f"Are you sure you want to delete the entry for <b>{entry.get('service', '')}</b>?",
            QMessageBox.StandardButton.Yes | QMessageBox.StandardButton.No,
            QMessageBox.StandardButton.No
        )
        if reply == QMessageBox.StandardButton.Yes:
            service_name = entry.get('service', 'entry')
            del self.vault_data[original_row]
            self._refresh_ui()
            self.data_changed.emit()
            show_success_toast(f"Deleted entry for {service_name}", parent=self)
>>>>>>> c7576d6e

        title = QLabel("Categories")
        title.setStyleSheet(f"font-size: {tokens.typography.text_lg}pt; font-weight: {tokens.typography.font_semibold};")
        
<<<<<<< HEAD
        self.category_list = QListWidget()
        self.category_list.itemClicked.connect(self._on_category_filter_changed)
        
        layout.addWidget(title)
        layout.addWidget(self.category_list)
        return panel

    def _create_middle_panel(self) -> QWidget:
        """Creates the middle panel for the entry list."""
        panel = QWidget()
        layout = QVBoxLayout(panel)
        layout.setContentsMargins(tokens.spacing.sm, tokens.spacing.md, tokens.spacing.sm, tokens.spacing.md)
        
        self.table_view = QTableView()
        self.table_model = EntryTableModel(headers=["Service", "Username"], category_manager=self.category_manager)
        self.table_view.setModel(self.table_model)
        self.table_view.horizontalHeader().setSectionResizeMode(0, QHeaderView.ResizeMode.Stretch)
        self.table_view.horizontalHeader().setSectionResizeMode(1, QHeaderView.ResizeMode.Stretch)
        self.table_view.verticalHeader().hide()
        self.table_view.setSelectionBehavior(QAbstractItemView.SelectionBehavior.SelectRows)
        self.table_view.selectionModel().selectionChanged.connect(self._on_selection_changed)
        
        layout.addWidget(self.table_view)
        return panel

    def _create_right_panel(self) -> QWidget:
        """Creates the right panel for entry details."""
        self.detail_panel = QWidget()
        layout = QVBoxLayout(self.detail_panel)
        layout.setContentsMargins(tokens.spacing.lg, tokens.spacing.lg, tokens.spacing.lg, tokens.spacing.lg)
        
        # --- Header ---
        header_layout = QHBoxLayout()
        self.detail_title = QLabel("Select an item")
        self.detail_title.setStyleSheet(f"font-size: {tokens.typography.text_xl}pt; font-weight: {tokens.typography.font_bold};")
        header_layout.addWidget(self.detail_title)
        header_layout.addStretch()
        self.edit_button = QPushButton("Edit")
        self.edit_button.clicked.connect(self._edit_entry)
        self.delete_button = QPushButton("Delete")
        self.delete_button.setObjectName("dangerButton")
        self.delete_button.clicked.connect(self._delete_entry)
        header_layout.addWidget(self.edit_button)
        header_layout.addWidget(self.delete_button)
        layout.addLayout(header_layout)

        # --- Form ---
        self.detail_form = QFrame()
        self.detail_form.setObjectName("detailForm")
        self.detail_form.setStyleSheet(f"QFrame#detailForm {{ border-top: 1px solid {tokens.colors.border_primary}; margin-top: {tokens.spacing.md}px; }}")
        form_layout = QFormLayout(self.detail_form)
        form_layout.setSpacing(tokens.spacing.md)
        
        self.detail_username = self._create_detail_row("Username")
        self.detail_password = self._create_detail_row("Password", is_password=True)
        self.detail_url = self._create_detail_row("URL")
        self.detail_notes = self._create_detail_row("Notes")
        
        form_layout.addRow(self.detail_username["label"], self.detail_username["widget"])
        form_layout.addRow(self.detail_password["label"], self.detail_password["widget"])
        form_layout.addRow(self.detail_url["label"], self.detail_url["widget"])
        form_layout.addRow(self.detail_notes["label"], self.detail_notes["widget"])
        
        layout.addWidget(self.detail_form)
        layout.addStretch()
        return self.detail_panel

    def _create_detail_row(self, label_text, is_password=False) -> dict:
        """Helper to create a row in the detail panel."""
        label = QLabel(label_text)
        value_widget = QLineEdit()
        value_widget.setReadOnly(True)
        
        layout = QHBoxLayout()
        layout.addWidget(value_widget)
        copy_button = QPushButton("Copy")
        copy_button.setFixedWidth(60)
        layout.addWidget(copy_button)
        
        if is_password:
            value_widget.setEchoMode(QLineEdit.EchoMode.Password)
            show_button = QPushButton("Show")
            show_button.setCheckable(True)
            show_button.setFixedWidth(60)
            show_button.toggled.connect(lambda checked, w=value_widget: w.setEchoMode(QLineEdit.EchoMode.Normal if checked else QLineEdit.EchoMode.Password))
            layout.addWidget(show_button)

        container = QWidget()
        container.setLayout(layout)
        
        return {"label": label, "widget": container, "value": value_widget, "copy": copy_button}

    @Slot()
    def _on_selection_changed(self):
        """Update the detail view when the table selection changes."""
        indexes = self.table_view.selectionModel().selectedRows()
        if indexes:
            entry = self.table_model.get_entry(indexes[0].row())
            self._update_detail_view(entry)
        else:
            self._update_detail_view(None)

    def _update_detail_view(self, entry: dict | None):
        """Populate the right panel with entry details."""
        if entry:
            self.detail_title.setText(entry.get("service", "Details"))
            self.detail_username["value"].setText(entry.get("username", ""))
            self.detail_password["value"].setText(entry.get("password", ""))
            self.detail_url["value"].setText(entry.get("url", ""))
            self.detail_notes["value"].setText(entry.get("notes", ""))

            # Connect copy buttons
            self.detail_username["copy"].clicked.connect(lambda: self._copy_to_clipboard(self.detail_username["value"].text(), "Username"))
            self.detail_password["copy"].clicked.connect(lambda: self._copy_to_clipboard(self.detail_password["value"].text(), "Password"))
            self.detail_url["copy"].clicked.connect(lambda: self._copy_to_clipboard(self.detail_url["value"].text(), "URL"))

            self.detail_form.show()
            self.edit_button.show()
            self.delete_button.show()
        else:
            self.detail_title.setText("Select an item")
            self.detail_form.hide()
            self.edit_button.hide()
            self.delete_button.hide()

    def populate_data(self, data: list[dict]):
=======
        self.vault_data.append(entry)
        self._refresh_ui()
        self.data_changed.emit()
        show_success_toast(f"Added new entry for {entry.get('service', 'service')}", parent=self)

    @Slot()
    def _save_edited_entry(self, row: int, updated_entry: dict):
        # Ensure entry has a category
        if "category" not in updated_entry:
            updated_entry["category"] = CategoryManager.UNCATEGORIZED_ID
            
        # Update the entry directly
        if 0 <= row < len(self.vault_data):
            self.vault_data[row] = updated_entry
        
        self._refresh_ui()
        self.data_changed.emit()
        show_success_toast(f"Updated entry for {updated_entry.get('service', 'service')}", parent=self)

    @Slot()
    def _copy_username(self):
        selected_row = self.table_view.currentIndex().row()
        if selected_row < 0: return
        
        entry = self.filtered_data[selected_row]
        username = entry.get("username", "")
        self._copy_to_clipboard(username, "Username")

    @Slot()
    def _copy_password(self):
        selected_row = self.table_view.currentIndex().row()
        if selected_row < 0: return
        
        entry = self.filtered_data[selected_row]
        password = entry.get("password", "")
        self._copy_to_clipboard(password, "Password")

    @Slot()
    def _copy_url(self):
        selected_row = self.table_view.currentIndex().row()
        if selected_row < 0: return
        
        entry = self.filtered_data[selected_row]
        url = entry.get("url", "")
        self._copy_to_clipboard(url, "URL")

    def _copy_to_clipboard(self, text: str, item_name: str):
        """Copies text to clipboard and starts a timer to clear it."""
        if not text:
            show_warning_toast(f"No {item_name.lower()} to copy", parent=self)
            return
        QApplication.clipboard().setText(text)
        show_success_toast(f"{item_name} copied to clipboard", duration=2000, parent=self)
        self.clipboard_timer.start(30000) # 30 seconds

    @Slot()
    def _clear_clipboard(self):
        """Clears the clipboard."""
        current_text = QApplication.clipboard().text()
        if not current_text:
            return

        is_sensitive = any(
            current_text == entry.get("password") or current_text == entry.get("username")
            for entry in self.vault_data
        )

        if is_sensitive:
            QApplication.clipboard().clear()
            show_info_toast("Clipboard cleared for security", parent=self)

    @Slot()
    def _filter_table(self, text):
        """Filters table based on search text."""
        if not text:
            self.table_model.set_data(self.filtered_data)
            return

        search_text = text.lower()
        filtered = [
            entry for entry in self.filtered_data
            if any(search_text in str(value).lower() for value in entry.values())
        ]
        self.table_model.set_data(filtered)

    @Slot()
    def _show_about(self):
        """Shows about dialog."""
        QMessageBox.about(
            self,
            "About PyVault",
            "<h3>PyVault</h3>"
            "<p>A secure, local password manager built with Python and PySide6.</p>"
            "<p><b>Features:</b></p>"
            "<ul>"
            "<li>AES-256-GCM encryption</li>"
            "<li>PBKDF2 key derivation</li>"
            "<li>100% local storage</li>"
            "</ul>"
            "<p>Version 1.0.0</p>"
        )

    def populate_table(self, data: list[dict]):
        """
        Populates the table with decrypted vault data.
        """
>>>>>>> c7576d6e
        self.vault_data = data
        self._refresh_ui()

    def _refresh_ui(self):
        self._populate_category_sidebar()
        self._apply_current_filter()

    def _populate_category_sidebar(self):
        self.category_list.clear()
        counts = self.category_manager.count_entries_by_category(self.vault_data)
        
<<<<<<< HEAD
        all_item = QListWidgetItem(f"All Items ({len(self.vault_data)})")
        all_item.setData(Qt.ItemDataRole.UserRole, "ALL")
        self.category_list.addItem(all_item)

        for cat in self.category_manager.get_all_categories():
            item = QListWidgetItem(f"{cat.icon} {cat.name} ({counts.get(cat.id, 0)})")
            item.setData(Qt.ItemDataRole.UserRole, cat.id)
            self.category_list.addItem(item)
        
        # Reselect current filter
=======
        entry_counts = self.category_manager.count_entries_by_category(self.vault_data)
        
        all_item = QListWidgetItem()
        all_item.setText(f"● All Entries ({len(self.vault_data)})")
        all_item.setData(Qt.ItemDataRole.UserRole, "ALL")
        all_item.setForeground(QColor("#6c757d"))
        self.category_list.addItem(all_item)
        
        categories = self.category_manager.get_all_categories()
        for category in categories:
            count = entry_counts.get(category.id, 0)
            item = QListWidgetItem()
            item.setText(f"● {category.name} ({count})")
            item.setData(Qt.ItemDataRole.UserRole, category.id)
            item.setForeground(QColor(category.color))
            self.category_list.addItem(item)
        
        self._select_category_in_sidebar(self.current_category_filter)
    
    def _select_category_in_sidebar(self, category_id):
        """Select a category in the sidebar."""
>>>>>>> c7576d6e
        for i in range(self.category_list.count()):
            if self.category_list.item(i).data(Qt.ItemDataRole.UserRole) == self.current_category_filter:
                self.category_list.setCurrentRow(i)
                break
<<<<<<< HEAD

=======
    
    def _apply_current_filter(self):
        """Apply the current category filter to the table."""
        if self.current_category_filter is None:
            self.filtered_data = self.vault_data.copy()
            self.view_title.setText("All Entries")
        else:
            category = self.category_manager.get_category(self.current_category_filter)
            if category:
                self.filtered_data = [
                    entry for entry in self.vault_data
                    if entry.get("category", CategoryManager.UNCATEGORIZED_ID) == self.current_category_filter
                ]
                self.view_title.setText(category.name)
            else:
                self.filtered_data = []
                self.view_title.setText("Unknown Category")
        
        self._populate_table_with_data(self.filtered_data)
    
    def _populate_table_with_data(self, data: list[dict]):
        """Populate table with the given data."""
        self.table_model.set_data(data)
        self._update_empty_state()
    
    def _update_empty_state(self):
        """Show or hide the empty state label."""
        if self.table_model.rowCount() == 0:
            self.empty_state_label.show()
        else:
            self.empty_state_label.hide()

    def resizeEvent(self, event):
        """Handle window resize to keep empty state label centered."""
        super().resizeEvent(event)
        self._center_empty_state_label()

    def _center_empty_state_label(self):
        """Center the empty state label within the table view."""
        if self.empty_state_label:
            rect = self.table_view.viewport().rect()
            self.empty_state_label.setGeometry(rect)

    def _update_status_bar(self):
        """Update the status bar with current info."""
        total_entries = len(self.vault_data)
        filtered_entries = len(self.filtered_data)
        
        if self.current_category_filter is None:
            self.statusbar.showMessage(f"Ready | {total_entries} entries")
        else:
            category = self.category_manager.get_category(self.current_category_filter)
            category_name = category.name if category else "Unknown"
            self.statusbar.showMessage(f"Ready | {filtered_entries} entries in {category_name} | {total_entries} total")
    
>>>>>>> c7576d6e
    @Slot()
    def _on_category_filter_changed(self, item: QListWidgetItem):
        self.current_category_filter = item.data(Qt.ItemDataRole.UserRole)
        self._apply_current_filter()

    def _apply_current_filter(self):
        search_text = self.search_bar.text().lower()
        
<<<<<<< HEAD
        if self.current_category_filter == "ALL":
            self.filtered_data = self.vault_data
        else:
            self.filtered_data = [
                e for e in self.vault_data
                if e.get("category", CategoryManager.UNCATEGORIZED_ID) == self.current_category_filter
            ]

        if search_text:
            self.filtered_data = [
                e for e in self.filtered_data
                if search_text in e.get("service", "").lower() or search_text in e.get("username", "").lower()
            ]

        self.table_model.set_data(self.filtered_data)
        self._update_detail_view(None)

    @Slot()
    def _filter_table(self):
=======
        self.current_category_filter = None if category_id == "ALL" else category_id
        
>>>>>>> c7576d6e
        self._apply_current_filter()

    @Slot()
    def _add_entry(self):
        dialog = EntryDialog(self, category_manager=self.category_manager)
        if dialog.exec():
            entry = dialog.get_entry_data()
            self.vault_data.append(entry)
            self.data_changed.emit()
            self._refresh_ui()

    @Slot()
<<<<<<< HEAD
    def _edit_entry(self):
        indexes = self.table_view.selectionModel().selectedRows()
        if not indexes:
            show_warning_toast("Select an item to edit.", parent=self)
            return

        selected_entry = self.table_model.get_entry(indexes[0].row())
        dialog = EntryDialog(self, entry_data=selected_entry, category_manager=self.category_manager)
        if dialog.exec():
            updated_data = dialog.get_entry_data()
            # Find and update original entry
            for i, entry in enumerate(self.vault_data):
                if entry is selected_entry:
                    self.vault_data[i] = updated_data
                    break
            self.data_changed.emit()
            self._refresh_ui()

    @Slot()
    def _delete_entry(self):
        # Implementation for deleting entry
        pass

    def _copy_to_clipboard(self, text: str, item_name: str):
        QApplication.clipboard().setText(text)
        show_success_toast(f"{item_name} copied to clipboard.", parent=self)
=======
    def _on_categories_changed(self):
        """Handle changes to categories."""
        self._refresh_ui()
        self.categories_changed.emit()
    
    def _move_entry_to_category(self, category_id: str):
        """Move selected entry to a different category."""
        selected_row = self.table_view.currentIndex().row()
        if selected_row < 0:
            show_warning_toast("Please select an entry to move", parent=self)
            return
        
        entry_data = self.filtered_data[selected_row]
        original_row = self.vault_data.index(entry_data)

        entry = self.vault_data[original_row]
        self.vault_data[original_row]["category"] = category_id

        category = self.category_manager.get_category(category_id)
        category_name = category.name if category else "Uncategorized"
        service_name = entry.get('service', 'entry')

        self._refresh_ui()
        self.data_changed.emit()
        show_success_toast(f"Moved {service_name} to {category_name}", parent=self)

    def get_all_data(self) -> list[dict]:
        """Returns the current state of the vault data."""
        return self.vault_data

if __name__ == '__main__':
    app = QApplication(sys.argv)
    category_manager = CategoryManager()
    test_data = [
        {"service": "Google", "username": "test@gmail.com", "password": "123", "url": "google.com", "category": "uncategorized"},
        {"service": "GitHub", "username": "test-user", "password": "456", "url": "github.com", "category": "uncategorized"},
    ]
    main_win = MainWindow(category_manager)
    main_win.populate_table(test_data)
    main_win.show()
    sys.exit(app.exec())
>>>>>>> c7576d6e
<|MERGE_RESOLUTION|>--- conflicted
+++ resolved
@@ -5,15 +5,6 @@
 
 from PySide6.QtWidgets import (
     QApplication, QMainWindow, QWidget, QVBoxLayout, QHBoxLayout,
-<<<<<<< HEAD
-    QTableView, QPushButton, QHeaderView, QAbstractItemView,
-    QLineEdit, QToolBar, QStatusBar, QSplitter, QListWidget,
-    QListWidgetItem, QLabel, QFrame, QFormLayout, QSpacerItem,
-    QSizePolicy
-)
-from PySide6.QtCore import Qt, Slot, Signal, QSize
-from PySide6.QtGui import QIcon, QAction
-=======
     QTableView, QPushButton,
     QHeaderView, QAbstractItemView, QLineEdit, QToolBar,
     QStatusBar, QMessageBox, QMenu, QSplitter, QListWidget, QListWidgetItem,
@@ -21,18 +12,12 @@
 )
 from PySide6.QtCore import Qt, Slot, Signal, QTimer, QSize
 from PySide6.QtGui import QAction, QKeySequence, QFont, QColor, QIcon
->>>>>>> c7576d6e
 
 from .design_system import tokens, get_global_stylesheet
 from .entry_dialog import EntryDialog
 from .category_dialog import CategoryDialog
-<<<<<<< HEAD
-from .toast_notification import show_success_toast, show_warning_toast
-from ..category_manager import CategoryManager
-=======
 from .toast_notification import show_success_toast, show_error_toast, show_warning_toast, show_info_toast
 from ..category_manager import CategoryManager, Category
->>>>>>> c7576d6e
 from .table_model import EntryTableModel
 
 class MainWindow(QMainWindow):
@@ -61,11 +46,6 @@
         """Setup the main UI components."""
         # --- Toolbar ---
         toolbar = QToolBar("Main Toolbar")
-<<<<<<< HEAD
-        toolbar.setIconSize(QSize(20, 20))
-        self.addToolBar(toolbar)
-
-=======
         toolbar.setMovable(False)
         toolbar.setIconSize(QSize(20, 20))
         toolbar.setStyleSheet("""
@@ -95,22 +75,10 @@
         self.addToolBar(toolbar)
 
         # Add Entry button
->>>>>>> c7576d6e
         add_action = QAction(QIcon("src/assets/icons/plus-circle.svg"), "Add Entry", self)
         add_action.triggered.connect(self._add_entry)
         toolbar.addAction(add_action)
 
-<<<<<<< HEAD
-        self.search_bar = QLineEdit()
-        self.search_bar.setPlaceholderText("Search vault...")
-        self.search_bar.textChanged.connect(self._filter_table)
-        toolbar.addWidget(self.search_bar)
-
-        spacer = QWidget()
-        spacer.setSizePolicy(QSizePolicy.Policy.Expanding, QSizePolicy.Policy.Preferred)
-        toolbar.addWidget(spacer)
-
-=======
         # Edit Entry button
         edit_action = QAction(QIcon("src/assets/icons/edit.svg"), "Edit", self)
         edit_action.triggered.connect(self._edit_entry)
@@ -152,30 +120,12 @@
         toolbar.addSeparator()
 
         # Lock button
->>>>>>> c7576d6e
         lock_action = QAction(QIcon("src/assets/icons/lock.svg"), "Lock Vault", self)
         lock_action.triggered.connect(self.lock_requested)
         toolbar.addAction(lock_action)
 
         # --- Central Widget (Splitter) ---
         self.splitter = QSplitter(Qt.Orientation.Horizontal)
-<<<<<<< HEAD
-        self.setCentralWidget(self.splitter)
-
-        self.splitter.addWidget(self._create_left_panel())
-        self.splitter.addWidget(self._create_middle_panel())
-        self.splitter.addWidget(self._create_right_panel())
-        
-        self.splitter.setSizes([200, 300, 400]) # Initial sizes for panels
-        self.splitter.setStretchFactor(1, 1) # Allow middle panel to stretch
-
-    def _create_left_panel(self) -> QWidget:
-        """Creates the left panel for categories."""
-        panel = QWidget()
-        layout = QVBoxLayout(panel)
-        layout.setContentsMargins(tokens.spacing.sm, tokens.spacing.md, tokens.spacing.sm, tokens.spacing.md)
-        layout.setSpacing(tokens.spacing.md)
-=======
         main_layout.addWidget(self.splitter)
         
         # Create sidebar and main content
@@ -454,139 +404,10 @@
             self._refresh_ui()
             self.data_changed.emit()
             show_success_toast(f"Deleted entry for {service_name}", parent=self)
->>>>>>> c7576d6e
 
         title = QLabel("Categories")
         title.setStyleSheet(f"font-size: {tokens.typography.text_lg}pt; font-weight: {tokens.typography.font_semibold};")
         
-<<<<<<< HEAD
-        self.category_list = QListWidget()
-        self.category_list.itemClicked.connect(self._on_category_filter_changed)
-        
-        layout.addWidget(title)
-        layout.addWidget(self.category_list)
-        return panel
-
-    def _create_middle_panel(self) -> QWidget:
-        """Creates the middle panel for the entry list."""
-        panel = QWidget()
-        layout = QVBoxLayout(panel)
-        layout.setContentsMargins(tokens.spacing.sm, tokens.spacing.md, tokens.spacing.sm, tokens.spacing.md)
-        
-        self.table_view = QTableView()
-        self.table_model = EntryTableModel(headers=["Service", "Username"], category_manager=self.category_manager)
-        self.table_view.setModel(self.table_model)
-        self.table_view.horizontalHeader().setSectionResizeMode(0, QHeaderView.ResizeMode.Stretch)
-        self.table_view.horizontalHeader().setSectionResizeMode(1, QHeaderView.ResizeMode.Stretch)
-        self.table_view.verticalHeader().hide()
-        self.table_view.setSelectionBehavior(QAbstractItemView.SelectionBehavior.SelectRows)
-        self.table_view.selectionModel().selectionChanged.connect(self._on_selection_changed)
-        
-        layout.addWidget(self.table_view)
-        return panel
-
-    def _create_right_panel(self) -> QWidget:
-        """Creates the right panel for entry details."""
-        self.detail_panel = QWidget()
-        layout = QVBoxLayout(self.detail_panel)
-        layout.setContentsMargins(tokens.spacing.lg, tokens.spacing.lg, tokens.spacing.lg, tokens.spacing.lg)
-        
-        # --- Header ---
-        header_layout = QHBoxLayout()
-        self.detail_title = QLabel("Select an item")
-        self.detail_title.setStyleSheet(f"font-size: {tokens.typography.text_xl}pt; font-weight: {tokens.typography.font_bold};")
-        header_layout.addWidget(self.detail_title)
-        header_layout.addStretch()
-        self.edit_button = QPushButton("Edit")
-        self.edit_button.clicked.connect(self._edit_entry)
-        self.delete_button = QPushButton("Delete")
-        self.delete_button.setObjectName("dangerButton")
-        self.delete_button.clicked.connect(self._delete_entry)
-        header_layout.addWidget(self.edit_button)
-        header_layout.addWidget(self.delete_button)
-        layout.addLayout(header_layout)
-
-        # --- Form ---
-        self.detail_form = QFrame()
-        self.detail_form.setObjectName("detailForm")
-        self.detail_form.setStyleSheet(f"QFrame#detailForm {{ border-top: 1px solid {tokens.colors.border_primary}; margin-top: {tokens.spacing.md}px; }}")
-        form_layout = QFormLayout(self.detail_form)
-        form_layout.setSpacing(tokens.spacing.md)
-        
-        self.detail_username = self._create_detail_row("Username")
-        self.detail_password = self._create_detail_row("Password", is_password=True)
-        self.detail_url = self._create_detail_row("URL")
-        self.detail_notes = self._create_detail_row("Notes")
-        
-        form_layout.addRow(self.detail_username["label"], self.detail_username["widget"])
-        form_layout.addRow(self.detail_password["label"], self.detail_password["widget"])
-        form_layout.addRow(self.detail_url["label"], self.detail_url["widget"])
-        form_layout.addRow(self.detail_notes["label"], self.detail_notes["widget"])
-        
-        layout.addWidget(self.detail_form)
-        layout.addStretch()
-        return self.detail_panel
-
-    def _create_detail_row(self, label_text, is_password=False) -> dict:
-        """Helper to create a row in the detail panel."""
-        label = QLabel(label_text)
-        value_widget = QLineEdit()
-        value_widget.setReadOnly(True)
-        
-        layout = QHBoxLayout()
-        layout.addWidget(value_widget)
-        copy_button = QPushButton("Copy")
-        copy_button.setFixedWidth(60)
-        layout.addWidget(copy_button)
-        
-        if is_password:
-            value_widget.setEchoMode(QLineEdit.EchoMode.Password)
-            show_button = QPushButton("Show")
-            show_button.setCheckable(True)
-            show_button.setFixedWidth(60)
-            show_button.toggled.connect(lambda checked, w=value_widget: w.setEchoMode(QLineEdit.EchoMode.Normal if checked else QLineEdit.EchoMode.Password))
-            layout.addWidget(show_button)
-
-        container = QWidget()
-        container.setLayout(layout)
-        
-        return {"label": label, "widget": container, "value": value_widget, "copy": copy_button}
-
-    @Slot()
-    def _on_selection_changed(self):
-        """Update the detail view when the table selection changes."""
-        indexes = self.table_view.selectionModel().selectedRows()
-        if indexes:
-            entry = self.table_model.get_entry(indexes[0].row())
-            self._update_detail_view(entry)
-        else:
-            self._update_detail_view(None)
-
-    def _update_detail_view(self, entry: dict | None):
-        """Populate the right panel with entry details."""
-        if entry:
-            self.detail_title.setText(entry.get("service", "Details"))
-            self.detail_username["value"].setText(entry.get("username", ""))
-            self.detail_password["value"].setText(entry.get("password", ""))
-            self.detail_url["value"].setText(entry.get("url", ""))
-            self.detail_notes["value"].setText(entry.get("notes", ""))
-
-            # Connect copy buttons
-            self.detail_username["copy"].clicked.connect(lambda: self._copy_to_clipboard(self.detail_username["value"].text(), "Username"))
-            self.detail_password["copy"].clicked.connect(lambda: self._copy_to_clipboard(self.detail_password["value"].text(), "Password"))
-            self.detail_url["copy"].clicked.connect(lambda: self._copy_to_clipboard(self.detail_url["value"].text(), "URL"))
-
-            self.detail_form.show()
-            self.edit_button.show()
-            self.delete_button.show()
-        else:
-            self.detail_title.setText("Select an item")
-            self.detail_form.hide()
-            self.edit_button.hide()
-            self.delete_button.hide()
-
-    def populate_data(self, data: list[dict]):
-=======
         self.vault_data.append(entry)
         self._refresh_ui()
         self.data_changed.emit()
@@ -693,7 +514,6 @@
         """
         Populates the table with decrypted vault data.
         """
->>>>>>> c7576d6e
         self.vault_data = data
         self._refresh_ui()
 
@@ -705,18 +525,6 @@
         self.category_list.clear()
         counts = self.category_manager.count_entries_by_category(self.vault_data)
         
-<<<<<<< HEAD
-        all_item = QListWidgetItem(f"All Items ({len(self.vault_data)})")
-        all_item.setData(Qt.ItemDataRole.UserRole, "ALL")
-        self.category_list.addItem(all_item)
-
-        for cat in self.category_manager.get_all_categories():
-            item = QListWidgetItem(f"{cat.icon} {cat.name} ({counts.get(cat.id, 0)})")
-            item.setData(Qt.ItemDataRole.UserRole, cat.id)
-            self.category_list.addItem(item)
-        
-        # Reselect current filter
-=======
         entry_counts = self.category_manager.count_entries_by_category(self.vault_data)
         
         all_item = QListWidgetItem()
@@ -738,14 +546,10 @@
     
     def _select_category_in_sidebar(self, category_id):
         """Select a category in the sidebar."""
->>>>>>> c7576d6e
         for i in range(self.category_list.count()):
             if self.category_list.item(i).data(Qt.ItemDataRole.UserRole) == self.current_category_filter:
                 self.category_list.setCurrentRow(i)
                 break
-<<<<<<< HEAD
-
-=======
     
     def _apply_current_filter(self):
         """Apply the current category filter to the table."""
@@ -801,7 +605,6 @@
             category_name = category.name if category else "Unknown"
             self.statusbar.showMessage(f"Ready | {filtered_entries} entries in {category_name} | {total_entries} total")
     
->>>>>>> c7576d6e
     @Slot()
     def _on_category_filter_changed(self, item: QListWidgetItem):
         self.current_category_filter = item.data(Qt.ItemDataRole.UserRole)
@@ -810,30 +613,8 @@
     def _apply_current_filter(self):
         search_text = self.search_bar.text().lower()
         
-<<<<<<< HEAD
-        if self.current_category_filter == "ALL":
-            self.filtered_data = self.vault_data
-        else:
-            self.filtered_data = [
-                e for e in self.vault_data
-                if e.get("category", CategoryManager.UNCATEGORIZED_ID) == self.current_category_filter
-            ]
-
-        if search_text:
-            self.filtered_data = [
-                e for e in self.filtered_data
-                if search_text in e.get("service", "").lower() or search_text in e.get("username", "").lower()
-            ]
-
-        self.table_model.set_data(self.filtered_data)
-        self._update_detail_view(None)
-
-    @Slot()
-    def _filter_table(self):
-=======
         self.current_category_filter = None if category_id == "ALL" else category_id
         
->>>>>>> c7576d6e
         self._apply_current_filter()
 
     @Slot()
@@ -846,34 +627,6 @@
             self._refresh_ui()
 
     @Slot()
-<<<<<<< HEAD
-    def _edit_entry(self):
-        indexes = self.table_view.selectionModel().selectedRows()
-        if not indexes:
-            show_warning_toast("Select an item to edit.", parent=self)
-            return
-
-        selected_entry = self.table_model.get_entry(indexes[0].row())
-        dialog = EntryDialog(self, entry_data=selected_entry, category_manager=self.category_manager)
-        if dialog.exec():
-            updated_data = dialog.get_entry_data()
-            # Find and update original entry
-            for i, entry in enumerate(self.vault_data):
-                if entry is selected_entry:
-                    self.vault_data[i] = updated_data
-                    break
-            self.data_changed.emit()
-            self._refresh_ui()
-
-    @Slot()
-    def _delete_entry(self):
-        # Implementation for deleting entry
-        pass
-
-    def _copy_to_clipboard(self, text: str, item_name: str):
-        QApplication.clipboard().setText(text)
-        show_success_toast(f"{item_name} copied to clipboard.", parent=self)
-=======
     def _on_categories_changed(self):
         """Handle changes to categories."""
         self._refresh_ui()
@@ -914,5 +667,4 @@
     main_win = MainWindow(category_manager)
     main_win.populate_table(test_data)
     main_win.show()
-    sys.exit(app.exec())
->>>>>>> c7576d6e
+    sys.exit(app.exec())